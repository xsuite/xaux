[tool.poetry]
name = "xaux"
<<<<<<< HEAD
version = "0.4.0rc0"
=======
version = "0.3.7"
>>>>>>> 8081c818
description = "Support tools for Xsuite packages"
authors = ["Frederik F. Van der Veken <frederik@cern.ch>",
           "Thomas Pugnat <thomas.pugnat@cern.ch>",
           "Konstantinos Paraschou <konstantinos.paraschou@cern.ch"
]
readme = "README.md"
license = "Apache 2.0"
include = ["LICENSE", "NOTICE"]


[tool.poetry.dependencies]
python = ">=3.8"

[poetry.group.dev.dependencies]
pytest = ">=7.3"

[tool.poetry.extras]
tests = ["pytest"]

[build-system]
# Needed for pip install -e (BTW: need pip version 22)
requires = ["poetry-core>=1.0.8"]
build-backend = "poetry.core.masonry.api"

# pyproject.toml
[tool.pytest.ini_options]
addopts = "-ra --durations=10 --durations-min=1"
python_functions = ["test_"]
testpaths = [
    "tests",
]
<|MERGE_RESOLUTION|>--- conflicted
+++ resolved
@@ -1,10 +1,6 @@
 [tool.poetry]
 name = "xaux"
-<<<<<<< HEAD
 version = "0.4.0rc0"
-=======
-version = "0.3.7"
->>>>>>> 8081c818
 description = "Support tools for Xsuite packages"
 authors = ["Frederik F. Van der Veken <frederik@cern.ch>",
            "Thomas Pugnat <thomas.pugnat@cern.ch>",
