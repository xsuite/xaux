"""
This package is an attempt to make file reading/writing (possibly concurrent) more reliable.

Last update 23/02/2024 - F.F. Van der Veken
"""

import atexit
import datetime
import hashlib
import io
from pathlib import Path
import random
import shutil
import tempfile
import time
import json
import subprocess


LOCKFILE_NESTING_MAX_LEVEL = 5   # Max number of lockfiles to exist simultaneously
LOCKFILE_NESTING_MAX_LOCK_TIME = 10
LOCKFILE_NESTING_WAIT = 0.1


tempdir = tempfile.TemporaryDirectory()
protected_open = {}


def exit_handler():
    """This handles cleaning of potential leftover lockfiles and backups."""
    for file in protected_open.values():
        file.release(pop=False)
    tempdir.cleanup()
atexit.register(exit_handler)


def get_hash(filename, size=128):
    """Get a fast hash of a file, in chunks of 'size' (in kb)"""
    h  = hashlib.blake2b()
    b  = bytearray(size*1024)
    mv = memoryview(b)
    with open(filename, 'rb', buffering=0) as f:
        for n in iter(lambda : f.readinto(mv), 0):
            h.update(mv[:n])
    return h.hexdigest()


# TODO: there is some issue with the timestamps. Was this really a file
#       corruption, or is this an OS issue that we don't care about?
def get_fstat(filename):
    stats = Path(filename).stat()
    return {
                'n_sequence_fields': int(stats.n_sequence_fields),
                'n_unnamed_fields':  int(stats.n_unnamed_fields),
                'st_mode':           int(stats.st_mode),
                'st_ino':            int(stats.st_ino),
                'st_dev':            int(stats.st_dev),
                'st_uid':            int(stats.st_uid),
                'st_gid':            int(stats.st_gid),
                'st_size':           int(stats.st_size),
                'st_mtime_ns':       int(stats.st_mtime_ns),
                'st_ctime_ns':       int(stats.st_ctime_ns),
            }


def xrdcp_installed():
    try:
        cmd = subprocess.run(["xrdcp", "--version"], stdout=subprocess.PIPE,
                             stderr=subprocess.PIPE, check=True)
        return cmd.returncode == 0
    except (subprocess.CalledProcessError, FileNotFoundError):
        return False


class ProtectFile:
    """A wrapper around a file pointer, protecting it with a lockfile and backups.

    Use
    ---
    It is meant to be used inside a context, where the entering and leaving of a
    context ensures file protection. The moment the object is instantiated, a
    lockfile is generated (which is destroyed after leaving the context). Attempts
    to access the file will be postponed as long as a lockfile exists. Furthermore,
    while in the context, file operations are done on a temporary file, that is
    only moved back when leaving the context.

    The reason to lock read access as well is that we might work with immutable
    files. The following scenario might happen: a file is read by process 1, some
    calculations are done by process 1, the file is read by process 2, and the
    result of the calculations is written by process 1. Now process 2 is working
    on an outdated version of the file. Hence the full process should be locked in
    one go: reading, manipulating/calculating, and writing.

    An important caveat is that, after the manipulation/calculation, the file
    contents have to be wiped before writing, otherwise the contents will be
    appended (as the file pointer is still at the end of the file after reading it
    in). Unless of course that is the intended result. Wiping the file can be
    achieved with the built-in truncate() and seek() methods.

    Attributes
    ----------
    file       : pathlib.Path
        The path to the file to be protected.
    lockfile   : pathlib.Path
        The path to the lockfile.
    tempfile   : pathlib.Path
        The path to a temporary file which will accumulate all writes until the
        ProtectFile object is destroyed, at which point the temporary file will
        replace the original file. Not used when a ProtectFile object is
        instantiated in read-only mode ('r' or 'rb').
    backupfile : pathlib.Path
        The path to a backup file in the same folder. This is to not lose the file
        in case of a catastrophic crash. This can be switched off by setting
        'backup_during_lock'=False. On the other hand, the option 'backup'=True
        will keep the backup file even after destroying the ProtectFile object. Not
        used when a ProtectFile object is instantiated in read-only mode ('r' or
        'rb'), unless 'backup_if_readonly'=True.

    Examples
    --------
    Reading in a file (while making sure it is not written to by another process):

    >>> from xaux import ProtectFile
    >>> with ProtectFile('thebook.txt', 'r', backup=False, wait=1) as pf:
    >>>    text = pf.read()

    Reading and appending to a file:

    >>> from xaux import ProtectFile
    >>> with ProtectFile('thebook.txt', 'r+', backup=False, wait=1) as pf:
    >>>    text = pf.read()
    >>>    pf.write("This string will be added at the end of the file, \
    ...               however, it won't be added to the 'text' variable")

    Reading and updating a JSON file:

    >>> import json
    >>> from xaux import ProtectFile
    >>> with ProtectFile(info.json, 'r+', backup=False, wait=1) as pf:
    >>>     meta = json.load(pf)
    >>>     meta.update({'author': 'Emperor Claudius'})
    >>>     pf.truncate(0)          # Delete file contents (to avoid appending)
    >>>     pf.seek(0)              # Move file pointer to start of file
    >>>     json.dump(meta, pf, indent=2, sort_keys=False))

    Reading and updating a Parquet file:

    >>> import pandas as pd
    >>> from xaux import ProtectFile
    >>> with ProtectFile(mydata.parquet, 'r+b', backup=False, wait=1) as pf:
    >>>     data = pd.read_parquet(pf)
    >>>     data['x'] += 5
    >>>     pf.truncate(0)          # Delete file contents (to avoid appending)
    >>>     pf.seek(0)              # Move file pointer to start of file
    >>>     data.to_parquet(pf, index=True)

    Reading and updating a json file in EOS with xrdcp:

    >>> from xaux import ProtectFile
    >>> eos_url = 'root://eosuser.cern.ch/'
    >>> fname = '/eos/user/k/kparasch/test.json'
    >>> with ProtectFile(fname, 'r+', eos_url=eos_url) as pf:
    >>>     pass
    """

    # Use debug flag below to inspect steps in file IO
    _debug = False
    _testing_nested = False


    def __init__(self, *args, **kwargs):
        """A ProtectFile object, to be used only in a context.

        Parameters
        ---------
        wait : float, default 1
            When a file is locked, the time to wait in seconds before trying to
            access it again.
        use_temporary : bool, default True
            Whether or not to perform writing operations on a temporary file.
            Ignored when the file is read-only.
        backup_during_lock : bool, default False
            Whether or not to use a temporary backup file, to restore in case of
            failure.
        backup : bool, default False
            Whether or not to keep this backup file after the ProtectFile object
            is destroyed.
        backup_if_readonly : bool, default False
            Whether or not to use the backup mechanism when a file is in read-only
            mode ('r' or 'rb').
        check_hash : bool, default True
            Whether or not to verify by hash that the move of the temporary file to
            the original file succeeded.
        max_lock_time : float, default None
            If provided, it will write the maximum runtime in seconds inside the
            lockfile. This is to avoid crashed accesses locking the file forever.
        eos_url : string, default None
            If provided, it will use xrdcp to copy the temporary file to eos and back.

        Additionally, the following parameters are inherited from open():
            'file', 'mode', 'buffering', 'encoding', 'errors', 'newline', 'closefd', 'opener'
        """

        # File variables
        # ==============
        # self._file:   path to the file to the protected file
        # self._lock:   path to the lockfile
        # self._flock:  file pointer to lockfile
        # self._temp:   path to the temporary file on which write operations are applied
        # self._fd:     file pointer to the main file
        #               (self._file if readonly, self._temp if writing)
        # self._backup: path to backup file

        argnames_open = ['file', 'mode', 'buffering', 'encoding', 'errors', 'newline',
                         'closefd', 'opener']
        arg = dict(zip(argnames_open, args))
        arg.update(kwargs)

        # Backup during locking process (set to False for very big files)
        self._do_backup = arg.pop('backup_during_lock', False)
        # Keep backup even after unlocking
        self._keep_backup = arg.pop('backup', False)
        # If a backup is to be kept, then it should be activated anyhow
        if self._keep_backup:
            self._do_backup = True
        self._backup_if_readonly = arg.pop('backup_if_readonly', False)

        # Using a temporary file to write to
        self._use_temporary = arg.pop('use_temporary', True)
        self._check_hash = arg.pop('check_hash', True)

        # Make sure conditions are satisfied when using EOS-XRDCP
        self._eos_url = arg.pop('eos_url', None)
        if self._eos_url is not None:
            self.original_eos_path = arg['file']
            if self._do_backup or self._backup_if_readonly:
                raise NotImplementedError("Backup not supported with eos_url.")
            if not self._eos_url.startswith("root://eos") or not self._eos_url.endswith('.cern.ch/'):
                raise NotImplementedError(f'Invalid EOS url provided: {self._eos_url=}')
            if not str(self.original_eos_path).startswith("/eos"):
                raise NotImplementedError(f'Only /eos paths are supported with eos_url.')
            if not xrdcp_installed():
                raise RuntimeError("xrdcp is not installed.")
            self.original_eos_path = self._eos_url + self.original_eos_path

        # Initialise paths
        arg['file'] = Path(arg['file']).resolve()
        file = arg['file']
        self._file = file
        self._lock = Path(file.parent, file.name + '.lock').resolve()
        self._temp = Path(tempdir.name, file.name).resolve()

        # We throw potential FileNotFoundError and FileExistsError before
        # creating the backup and temporary files
        self._exists = True if self.file.is_file() else False
        mode = arg.get('mode','r')
        self._readonly = False
        if 'r' in mode:
            if not self._exists:
                raise FileNotFoundError
            if not '+' in mode:
                self._readonly = True
        elif 'x' in mode:
            if self._exists:
                raise FileExistsError
        if self._readonly:
            self._use_temporary = False

<<<<<<< HEAD
        # This is the level of nested lockfiles.
        self._nesting_level = arg.pop('_nesting_level', 0)

        # Provide an expected running time (to free a file in case of crash)
=======
        # Provide an expected running time (to free a file in case of a crash)
>>>>>>> 87eb9d85
        max_lock_time = arg.pop('max_lock_time', None)
        if max_lock_time is not None and self._readonly == False \
        and self._nesting_level == 0:
            print("Warning: Using `max_lock_time` for non read-only "
                + "files is dangerous! If the time is estimated wrongly "
                + "and a file is freed while the original process is "
                + "still running, file corruption WILL occur. Are you "
                + "sure this is what you want?")

<<<<<<< HEAD
        # Time to wait between trials to generate lockfile
        wait = arg.pop('wait', 1)

        # Override defaults in case of nested lockfiles
        if self._nesting_level > 0:
            self._do_backup = False
            self._use_temporary = False
            if self._testing_nested:
                max_lock_time = 0.3  # only for tests
            else:
                max_lock_time = LOCKFILE_NESTING_MAX_LOCK_TIME
            wait = LOCKFILE_NESTING_WAIT

        # Add some white noise to the wait time to avoid different processes syncing
        wait += abs(random.normalvariate(0, 1e-1*wait))

        # Try to make lockfile, wait if unsuccesful
        while True:
            try:
                self._flock = io.open(self.lockfile, 'x')
                self._print_debug("init",f"created {self.lockfile}")
=======
        # Try to make lockfile, wait if unsuccessful
        self._access = False
        while True:
            try:
                self._flock = io.open(self.lockfile, 'x')
                self._print_debug("init",f"opened {self.lockfile}")
                self._access = True
>>>>>>> 87eb9d85
                break
            except (IOError, OSError, FileExistsError):
                self._print_debug("init", f"waiting {wait}s to create {self.lockfile}")
                time.sleep(wait)
                if max_lock_time is not None:
                    # Check if the original process that locked the file
                    # might have crashed. If yes, this process can take over.
                    # We are only allowed to do this for 5 locking iterations.
                    if self._nesting_level < LOCKFILE_NESTING_MAX_LEVEL:
                        # Try to open the lock
                        try:
                            with ProtectFile(self.lockfile, 'r+',
                                             _nesting_level=self._nesting_level+1) as pf:
                                info = json.load(pf)
                                if self._testing_nested:
                                    # This is only for tests, to be able to kill the process
                                    time.sleep(1)
                                if 'free_after' in info and info['free_after'] < time.time():
                                    # We free the original process by deleting the lockfile
                                    # and then we go to the next step in the while loop.
                                    # Note that this does not necessarily imply this process
                                    # gets to use the file; which is the intended behaviour
                                    # (first one wins).
                                    self.lockfile.unlink()
                                    self._print_debug("init",f"freed {self.lockfile} because "
                                                      + "of exceeding max_lock_time")
                        except FileNotFoundError:
                            # All is fine, the lockfile disappeared in the meanwhile.
                            # Return to the while loop.
                            pass
                    else:
                        raise RuntimeError("Too many lockfiles!")

        # Store lock information
        if max_lock_time is not None:
            json.dump({
                'free_after': time.time() + 1.2*max_lock_time
            }, self._flock)
            self._flock.close() # to make sure write is executed

        # Make a backup if requested
        if self._readonly and not self._backup_if_readonly:
            self._do_backup = False
        if self._do_backup and self._exists:
            self._backup = Path(file.parent, file.name + '.backup').resolve()
            self._print_debug("init", f"cp {self.file=} to {self.backupfile=}")
            shutil.copy2(self.file, self.backupfile)
        else:
            self._backup = None

        # Store stats (to check if file got corrupted later)
        if self._nesting_level == 0 and self._exists:
            self._fstat = get_fstat(self.file)

        # Choose file pointer:
        # To the temporary file if writing, or existing file if read-only
        if self._use_temporary:
            if self._exists:
                if self._eos_url is not None:
                    self._print_debug("init", f"xrdcp {self.original_eos_path=} to {self.tempfile=}")
                    self.xrdcp(self.original_eos_path, self.tempfile)
                else:
                    self._print_debug("init", f"cp {self.file=} to {self.tempfile=}")
                    shutil.copy2(self.file, self.tempfile)
            arg['file'] = self.tempfile
        self._fd = io.open(**arg)

        # Store object in class dict for cleanup in case of sysexit
        protected_open[self.file] = self


    def __del__(self, *args, **kwargs):
        self.release()

    def __enter__(self, *args, **kwargs):
        return self._fd

    def __exit__(self, *args, **kwargs):
        if not self._access:
            return
        # Close file pointer
        if not self._fd.closed:
            self._fd.close()
        # Check that original file was not modified in between (i.e. corrupted)
        file_changed = False
        if self._nesting_level == 0 and self._exists:
            new_stats = get_fstat(self.file)
            for key, val in self._fstat.items():
                if key not in new_stats or val != new_stats[key]:
                    file_changed = True
        if file_changed:
            print(f"Error: File {self.file} changed during lock!")
            # If corrupted, restore from backup
            # and move result of calculation (i.e. tempfile) to the parent folder
            print("Old stats:")
            print(self._fstat)
            print("New stats:")
            print(new_stats)
            self.restore()
        else:
            # All is fine: move result from temporary file to original
            self.mv_temp()
        self.release()


    @property
    def file(self):
        return self._file

    @property
    def lockfile(self):
        return self._lock

    @property
    def tempfile(self):
        return self._temp

    @property
    def backupfile(self):
        return self._backup

    def mv_temp(self, destination=None):
        """Move temporary file to 'destination' (the original file if destination=None)"""
        if not self._access:
            return
        if self._use_temporary:
            if destination is None:
                # Move temporary file to original file
                if self._eos_url is not None:
                    self._print_debug("mv_temp", f"xrdcp {self.tempfile=} "
                                 + f"to {self.original_eos_path=}")
                    self.xrdcp(self.tempfile, self.original_eos_path)
                else:
                    self._print_debug("mv_temp", f"cp {self.tempfile=} to {self.file=}")
                    shutil.copy2(self.tempfile, self.file)
                # Check if copy succeeded
                if self._check_hash and get_hash(self.tempfile) != get_hash(self.file):
                    print(f"Warning: tried to copy temporary file {self.tempfile} into {self.file}, "
                          + "but hashes do not match!")
                    self.restore()
            else:
                if self._eos_url is not None:
                    self._print_debug("mv_temp", f"xrdcp {self.tempfile=} to {destination=}")
                    self.xrdcp(self.tempfile, destination)
                else:
                    self._print_debug("mv_temp", f"cp {self.tempfile=} to {destination=}")
                    shutil.copy2(self.tempfile, destination)
            self._print_debug("mv_temp", f"unlink {self.tempfile=}")
            self.tempfile.unlink()


    def restore(self):
        """Restore the original file from backup and save calculation results"""
        if not self._access:
            return
        if self._do_backup:
            self._print_debug("restore", f"rename {self.backupfile} into {self.file}")
            self.backupfile.rename(self.file)
            print('Restored file to previous state.')
        if self._use_temporary:
            extension = f"__{datetime.datetime.now().isoformat()}.result"
            if self._eos_url is not None:
                alt_file = self.original_eos_path + extension
            else:
                alt_file = Path(self.file.parent, self.file.name + extension).resolve()
            self.mv_temp(alt_file)
            print(f"Saved calculation results in {alt_file.name}.")


    def release(self, pop=True):
        """Clean up lockfile, tempfile, and backupfile"""
        if not self._access:
            return
        # Overly verbose in checking, as to make sure this never fails
        # (to avoid being stuck with remnant lockfiles)

        # Close main file pointer
        if hasattr(self,'_fd') and hasattr(self._fd,'closed') and not self._fd.closed:
            self._fd.close()
        # Delete temporary file
        if hasattr(self,'_temp') and hasattr(self._temp,'is_file') and self._temp.is_file():
            self.tempfile.unlink()
        # Delete backup file
        if hasattr(self,'_do_backup') and self._do_backup and \
        hasattr(self,'_backup') and hasattr(self._backup,'is_file') and self._backup.is_file() and \
        hasattr(self,'_keep_backup') and not self._keep_backup:
            self._print_debug("release", f"unlink {self.backupfile}")
            self.backupfile.unlink()
        # Close lockfile pointer
        if hasattr(self,'_flock') and hasattr(self._flock,'closed') and not self._flock.closed:
            self._flock.close()
        # Delete lockfile
        if hasattr(self,'_lock') and hasattr(self._lock,'is_file') and self._lock.is_file():
            self._print_debug("release", f"unlink {self.lockfile}")
            self.lockfile.unlink()
        # Remove file from the protected register
        if pop:
            protected_open.pop(self._file, 0)


    def xrdcp(self, source=None, destination=None):
        if source is None or destination is None:
            raise RuntimeError("Source or destination not specified in xrdcp command.")
        if self._eos_url is None:
            raise RuntimeError("self._eos_url is None, while it shouldn't have been.")

        subprocess.run(["xrdcp", "-f", f"{str(source)}", f"{str(destination)}"],
                       check=True)

    def _print_debug(self, prc, msg):
        if self._debug:
            print(f"({self._file.name}) {prc}: {msg}\n")
<|MERGE_RESOLUTION|>--- conflicted
+++ resolved
@@ -266,14 +266,10 @@
         if self._readonly:
             self._use_temporary = False
 
-<<<<<<< HEAD
         # This is the level of nested lockfiles.
         self._nesting_level = arg.pop('_nesting_level', 0)
 
         # Provide an expected running time (to free a file in case of crash)
-=======
-        # Provide an expected running time (to free a file in case of a crash)
->>>>>>> 87eb9d85
         max_lock_time = arg.pop('max_lock_time', None)
         if max_lock_time is not None and self._readonly == False \
         and self._nesting_level == 0:
@@ -283,7 +279,6 @@
                 + "still running, file corruption WILL occur. Are you "
                 + "sure this is what you want?")
 
-<<<<<<< HEAD
         # Time to wait between trials to generate lockfile
         wait = arg.pop('wait', 1)
 
@@ -301,19 +296,12 @@
         wait += abs(random.normalvariate(0, 1e-1*wait))
 
         # Try to make lockfile, wait if unsuccesful
+        self._access = False
         while True:
             try:
                 self._flock = io.open(self.lockfile, 'x')
                 self._print_debug("init",f"created {self.lockfile}")
-=======
-        # Try to make lockfile, wait if unsuccessful
-        self._access = False
-        while True:
-            try:
-                self._flock = io.open(self.lockfile, 'x')
-                self._print_debug("init",f"opened {self.lockfile}")
                 self._access = True
->>>>>>> 87eb9d85
                 break
             except (IOError, OSError, FileExistsError):
                 self._print_debug("init", f"waiting {wait}s to create {self.lockfile}")
