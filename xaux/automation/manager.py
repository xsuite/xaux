# copyright ############################### #
# This file is part of the Xaux Package.    #
# Copyright (c) CERN, 2025.                 #
# ######################################### #

import sys
import json
import subprocess
import numpy as np
import pandas as pd
from pathlib import Path

from .template import JobTemplate


def import_class(module_path, class_name): # TODO: To be tested
    module_path = Path(module_path)
    module_name = module_path.stem

    import importlib
    spec = importlib.util.spec_from_file_location(module_name, module_path)
    module = importlib.util.module_from_spec(spec)
    sys.modules[module_name] = module
    spec.loader.exec_module(module)

    return getattr(module, class_name)


class JobManager:
    """
    Manages a list of jobs for parallel tracking and their submission to HTCONDOR and BOINC.

    Can be loaded from its metadata file or created from scratch.

    Parameters
    ----------
    name : str
        Name of the job manager.
    work_directory : Path | str
        Directory where the job manager will store files necessary for the management.
    input_directory : Path | str
        Directory where the input files are stored.
    output_directory : Path | str
        Directory where the output files will be stored.
    job_class : class, optional
        Class use to run the simulations. Default is JobTemplate.
    job_class_name : str, optional
        Name of the class used to run the simulations.
    job_class_script : Path | str, optional
        Path to the script where the class for the tracking is defined (if different from the current script).
    """

    def __init__(self, *arg, **kwargs):
        if len(arg) == 1:
            # Load the job manager from its metadata file
            self.read_metadata(arg[0])
            self.read_job_list()
            return
        elif len(arg) == 2:
            # Set the job manager main parameters
            self._name = arg[0]
            self._work_directory  = Path(arg[0]).resolve()
        elif len(arg) != 0:
            raise ValueError("Invalid number of arguments!")
        # Set the job manager main parameters
        if "name" in kwargs:
            self._name = kwargs.pop("name")
        if "work_directory" in kwargs:
            self._work_directory  = Path(kwargs.pop("work_directory")).resolve()
        if not self._work_directory.exists():
            self._work_directory.mkdir(parents=True)
        # Check if the job manager is already created
        if (self._work_directory / (self._name + '.jobmanager.meta.json')).exists():
            self.read_metadata(self._work_directory / (self._name + '.jobmanager.meta.json'))
            self.read_job_list()
            if len(kwargs) == 0:
                return
        # Set default input directory
        self._input_directory = Path(kwargs.pop("input_directory")) if "input_directory" in kwargs else None
        if self._input_directory is not None:
            if not self._input_directory.exists():
                raise ValueError(f"Input directory {self._input_directory} does not exist!")
            self._input_directory = self._input_directory.resolve()
        # Set utput directory
        self._output_directory = Path(kwargs.pop("output_directory", self._work_directory / 'output'))
        if not self._output_directory.exists():
            self._output_directory.mkdir(parents=True)
        self._output_directory = self._output_directory.resolve()
        # Set the job class for the tracking
        if "job_class" in kwargs:
            self._job_class = kwargs.pop("job_class", JobTemplate)
            if self._job_class is None:
                self._job_class_name = None
                self._job_class_script = ""
            else:
                self._job_class_name = self._job_class.__name__
                self._job_class_script = Path(sys.modules[self._job_class.__module__].__file__).absolute()
        else:
            if"job_class_name" in kwargs and "job_class_script" in kwargs:
                self._job_class_name   = kwargs.pop("job_class_name")
                self._job_class_script = kwargs.pop("job_class_script")
                # # Import the job class TODO: Does not work
                # self._job_class = import_class(self._job_class_script,self._job_class_name)
            else:
                raise ValueError("Either specify the class for the tracking using job_class or both job_class_name and job_class_script!")
        self._step = kwargs.get("step", 1)
        self._main_python_env = kwargs.get("main_python_env", "/cvmfs/sft.cern.ch/lcg/views/LCG_106/x86_64-el9-gcc13-opt/setup.sh")
        self.save_metadata()
        self.read_job_list()

    @property
    def step(self):
        if self._step > 0:
            return self._step
        else:
            raise ValueError("Invalid step value!")

    @step.setter
    def step(self, step):
        self._step = step

    @property
    def main_python_env(self):
        return self._main_python_env

    @main_python_env.setter
    def main_python_env(self, main_python_env):
        self._main_python_env = main_python_env

    @property
    def job_class(self):
        return self._job_class

    @job_class.setter
    def job_class(self, job_class):
        self._job_class = job_class
        self._job_class_name = self._job_class.__name__
        self._job_class_script = Path(sys.modules[self._job_class.__module__].__file__).absolute()

    @property
    def work_directory(self):
        return Path(self._work_directory)

    @work_directory.setter
    def work_directory(self, path: Path|str):
        path = Path(path)
        if not path.exists():
            path.mkdir(parents=True)
        self._work_directory = str(path.resolve())

    @property
    def input_directory(self):
        return Path(self._input_directory)

    @input_directory.setter
    def input_directory(self, path: Path|str|None):
        if path is None:
            self._input_directory = None
        else:
            path = Path(path).resolve()
            if not path.exists():
                raise ValueError(f"Input directory {path} does not exist!")
            self._input_directory = str(path)

    @property
    def output_directory(self):
        return Path(self._output_directory)

    @output_directory.setter
    def output_directory(self, path: Path|str):
        path = Path(path)
        if not Path(path).exists():
            Path(path).mkdir(parents=True)
        self._output_directory = str(Path(path).resolve())

    @property
    def metafile(self):
        return self.work_directory / (self._name + '.jobmanager.meta.json')

    @property
    def job_management_file(self):
        return self.work_directory / (self._name + '.jobmanager.jobs.json')

    @property
    def job_specific_input_directory(self):
        return self.work_directory / 'job_specific_input'

    def to_dict(self):
        return {'name': self._name, 'work_directory': str(self.work_directory),
                'input_directory': str(self.input_directory), 'output_directory': str(self.output_directory), 'main_python_env': self._main_python_env,
                'job_class_name': str(self._job_class_name), 'job_class_script': str(self._job_class_script), 'step': self._step}

    def from_dict(self, metadata):
        if 'main_python_env' not in metadata:
            self._main_python_env = "/cvmfs/sft.cern.ch/lcg/views/LCG_106/x86_64-el9-gcc13-opt/setup.sh"
        for kk, vv in metadata.items():
            setattr(self, "_"+kk, vv)
        # Import the job class
        # TODO: Find how to import the class from the script
        # from importlib import import_module
        # self._job_class = import_module(self._job_class_script, package=self._job_class_name)

    def save_metadata(self):
        if not self.work_directory.exists():
            self.work_directory.mkdir(parents=True)
        with open(self.metafile, 'w') as fid:
            json.dump(self.to_dict(), fid, indent=True, sort_keys=False)

    def read_metadata(self, filename):
        with open(filename, 'r') as fid:
            metadata = json.load(fid)
        self.from_dict(metadata)

    def save_job_list(self):
        with open(self.job_management_file, 'w') as fid:
            json.dump(self._job_list, fid, indent=True, sort_keys=False)

    def read_job_list(self):
        if not self.job_management_file.exists():
            self._job_list = {}
        else:
            with open(self.job_management_file, 'r') as fid:
                self._job_list = json.load(fid)

    def add(self, *arg, **kwargs):
        self.read_job_list()
        process_job_name = False # True if job description is provided directly as a dictionary in kwargs or as a list of dictionaries in arg
        # If job description is provided as a list of dictionaries in arg
        if len(arg) != 0:
            ii0=len(self._job_list)+len(kwargs)
            for ii,job_description in enumerate(arg):
                if isinstance(job_description, dict):
                    kwargs[f"job{ii+ii0}"] = job_description
                else:
                    raise ValueError(f"Invalid description for job {ii}!")
        # If job description is provided directly as a dictionary in kwargs
        if any([kk in kwargs for kk in ['inputfiles', 'parameters', 'outputfiles']]):
            kwargs = {f"job{len(self._job_list)}": kwargs}
            process_job_name = True
        # Check if jobs description is correct
        for kk,job_description in kwargs.items():
            lwrong_description = [kkjob for kkjob in job_description if kkjob not in ['inputfiles', 'parameters', 'outputfiles']]
            if len(lwrong_description) != 0:
                if process_job_name:
                    raise ValueError(f"Wrong job description: {lwrong_description}!")
                else:
                    raise ValueError(f"Wrong description for job named \"{kk}\": {lwrong_description}!")
        # Create the new jobs
        new_jobs_list = [self._job_creation(kk,job_description) for kk,job_description in kwargs.items()]
        # Add the new jobs to the job list
        new_jobs = {val[0]:val[1:] for new_job_list in new_jobs_list for val in new_job_list}
        self._job_list = {**self._job_list,**new_jobs} 
        self.save_job_list()

    def _job_creation(self, job_name, job_description) -> list:
        import xtrack as xt
        if not self.job_specific_input_directory.exists():
            self.job_specific_input_directory.mkdir(parents=True)
        # Fix input files format in order to have only strings and save the data in files if needed
        for kk,vv in job_description['inputfiles'].items():
            if isinstance(vv, (xt.Line, xt.Multiline)):
                # If it is a line object and save it into a file
                data   = vv.to_dict()
                suffix = '.json'
            elif isinstance(vv, xt.Particles):
                # If it is a particles object and save it into a file
                data   = vv.to_pandas()
                suffix = '.parquet'
            elif isinstance(vv, (pd.DataFrame, np.ndarray)):
                # If it is a pandas DataFrame and save it into a file
                data   = pd.DataFrame(vv)
                suffix = '.parquet'
            elif isinstance(vv, dict):
                suffix = '.json'
                # If it is a dictionary and save it into a file
                if isinstance(vv[list(vv.keys())[0]], (xt.Line, xt.Multiline, xt.Particles)):
                    # If the dictionary contains a line or particles object, transform those line into dict
                    data = {}
                    for kkk, in vv.keys():
                        data[kkk] = vv[kkk].to_dict()
                else:
                    data = vv
            elif isinstance(vv, (Path, str)):
                # If it is a Path or a str, check if it exist directly or in input_directory and resolve the path
                file = Path(vv)
                if file.exists():
                    job_description['inputfiles'][kk] = str(file.resolve())
                elif self.input_directory is not None and (self.input_directory / file).exists():
                    job_description['inputfiles'][kk] = str((self.input_directory / file).resolve())
                else:
                    raise ValueError(f"\"{kk}\": {file} could not be found directly nor in the selected input directory!")
                continue
            else:
                raise ValueError(f"Type variable not supported for \"{kk}\": {type(vv)}")
            # Save the data in job_specific_input_directory
            new_filename = (self.job_specific_input_directory / f"{self._name}.{job_name}.{kk}{suffix}").resolve()
            if suffix == '.json':
                import xobjects as xo
                with open(new_filename, 'wb') as pf:
                    json.dump(data, pf, cls=xo.JEncoder, indent=True, sort_keys=False)
            elif suffix == '.parquet':
                with open(new_filename, 'wb') as pf:
                    data.to_parquet(pf, index=True, engine="pyarrow")
            job_description['inputfiles'][kk] = str(new_filename)
        return [[job_name, job_description, False, False, False]] # job_name, job_description, submitted, finished, returned

    def submit(self, platform='htcondor', **kwargs):
        if platform == 'htcondor':
            self._submit_htcondor(**kwargs)
        elif platform == 'boinc':
            self._submit_boinc(**kwargs)
        else:
            raise ValueError("Invalid platform! Use either 'htcondor' or 'boinc'!")

    def _submit_htcondor(self, auto: bool=False, job_list:list|None=None, **kwargs):
        # Check kwargs
        if 'step' in kwargs:
            self.step = kwargs.pop('step')
            self.save_metadata()
        import xdeps as xd
        import xfields as xf
        if 'xcoll' in sys.modules:
            import xcoll as xc # type: ignore
        if job_list is None:
            if len(self._job_list) == 0:
                self.read_job_list()
            if len(self._job_list) == 0:
                print("No jobs to submit!")
                return
            job_list = self._job_list.keys()
        # Check if the job list is valid
        assert any([job_name in self._job_list for job_name in job_list]), "Invalid job name!"
        # Check if still running
        import subprocess
        similation_status = subprocess.run(['condor_q'], stdout=subprocess.PIPE).stdout.decode('utf-8')
        still_running = (self._name in similation_status)
        # Check if the job is already submitted or if their results are already returned if not running on htcondor
        if still_running:
            job_list = [job_name for job_name in job_list if not self._job_list[job_name][1]]
        else:
            job_list = [job_name for job_name in job_list if not self._job_list[job_name][2]]
        if len(job_list) == 0:
            print("All jobs are already submitted!")
            return
        # Check if jobs have the same structure
        for job_name in job_list:
            for kk in self._job_list[job_name][0]:
                assert kk in self._job_list[job_list[0]][0], "Jobs have different structures!"
                if isinstance(self._job_list[job_name][0][kk], dict):
                    for jj in self._job_list[job_name][0][kk]:
                        assert jj in self._job_list[job_list[0]][0][kk], "Jobs have different structures!"
        # Classify job arguments between the ones with unique values and the ones with different values between jobs
        lunique_inputfiles  = {}; lmulti_inputfiles  = {}
        lunique_parameters  = {}; lmulti_parameters  = {}
        lunique_outputfiles = {}; lmulti_outputfiles = {}
        jn0 = job_list[0]
        if 'inputfiles' in self._job_list[jn0][0]:
            largs = self._job_list[jn0][0]['inputfiles']
            lunique_inputfiles = {kk:vv for kk,vv in largs.items() if not any([self._job_list[jn][0]['inputfiles'][kk] != largs[kk] for jn in job_list[1:]])}
            lmulti_inputfiles  = {kk:vv for kk,vv in largs.items() if kk not in lunique_inputfiles}
        if 'parameters' in self._job_list[jn0][0]:
            largs = self._job_list[jn0][0]['parameters']
            lunique_parameters = {kk:vv for kk,vv in largs.items() if not any([self._job_list[jn][0]['parameters'][kk] != largs[kk] for jn in job_list[1:]])}
            lmulti_parameters  = {kk:vv for kk,vv in largs.items() if kk not in lunique_parameters}
        if 'outputfiles' in self._job_list[jn0][0]:
            largs = self._job_list[jn0][0]['outputfiles']
            lunique_outputfiles = {kk:vv for kk,vv in largs.items() if not any([self._job_list[jn][0]['outputfiles'][kk] != largs[kk] for jn in job_list[1:]])}
            lmulti_outputfiles  = {kk:vv for kk,vv in largs.items() if kk not in lunique_outputfiles}
        # Creation of htcondor executable file
        executable_file = self.work_directory / f"{self._name}.htcondor.sh"
        with open(executable_file, 'w') as fid:
            fid.write(f"#!/bin/bash\n\n")
            # Add arguments to the job
            fid.write("job_name=${1};\n")
            fid.write("Step=${2};\n")
            for ii,kk in enumerate({**lmulti_inputfiles,**lmulti_parameters,**lmulti_outputfiles}):
                fid.write(kk+"=${"+str(ii+3)+"};\n")
            fid.write(f"\nset --;\n\n")
            fid.write(f"sleep 60;\n\n")
            # Load python environment
            fid.write(f"source {Path(self.main_python_env)};\n")
            fid.write(f"retVal=$?;\n")
            fid.write(f"if [ $retVal -ne 0 ];\n")
            fid.write(f"then\n")
            fid.write(f'    echo "Failed to source LCG_106"; # Catch source error to avoid endless loop\n')
            fid.write(f"    exit $retVal;\n")
            fid.write(f"fi\n\n")
            # Copy Xsuite classes locally
            import xobjects as xo
            import xdeps as xd
            import xtrack as xt
            import xpart as xp
            import xfields as xf
            for xclass in [xo, xd, xt, xp, xf]:
                fid.write(f"cp -r {str(Path(xclass.__file__).parent)} .;\n")  # Copy of main xobjects
            fid.write(f"cp -r {str(Path(sys.modules[JobTemplate.__module__].__file__).parent.parent)} .;\n") # Copy of xaux
            if 'xcoll' in sys.modules:
                fid.write(f"cp -r {str(Path(xc.__file__).parent)} .;\n")      # Copy of xcoll if exists
            # Copy input files locally
            fid.write(f"\ncp {self._job_class_script} .;\n") # TODO: pass this to htcondor submission file
            # Check local copy of the job input files
            fid.write('\necho "uname -r:" `uname -r`;\n')
            fid.write('python --version;\n')
            fid.write('echo "which python:" `which python`;\n')
            fid.write('echo "ls:";\n')
            fid.write('ls;\n')
            fid.write('echo;\n')
            fid.write('echo $( date )"    Running job ${job_name}.";\n')
            fid.write('echo;\n')
            # List arguments for the python script
            job_args  = [f"{kk}='"+"${"+kk+"}'" for kk in lmulti_inputfiles]
            job_args += [f"{kk}='{Path(vv).name}'" for kk,vv in lunique_inputfiles.items()]
            job_args += [f"{kk}='"+"${"+kk+"}'" for kk in lmulti_parameters]
            job_args += [f"{kk}='{vv}'" for kk,vv in lunique_parameters.items()]
            job_args += [f"{kk}='"+"${"+kk+"}'" for kk in lmulti_outputfiles]
            job_args += [f"{kk}='"+str(vv)+"'" for kk,vv in lunique_outputfiles.items()]
            job_args = ", ".join(job_args)
            # Execute python script
            fid.write(f"\npython -c \"from {self._job_class_script.stem} import {self._job_class_name}; {self._job_class_name}.run({job_args})\";\n")
            # last steps
            fid.write('\necho;\n')
            fid.write('echo $( date )"    End job ${job_name}.";\n')
            fid.write('echo "ls:";\n')
            fid.write('ls;\n')
            # Copy the outputs into the output directory
            if len(lmulti_outputfiles) != 0 or len(lunique_outputfiles) != 0:
                # TODO: check if possible to do this automatically with htcondor
                out_args  = ["${"+kk+"}" for kk in lmulti_outputfiles]
                out_args += [str(vv) for vv in lunique_outputfiles.values()]
                out_args  = " ".join(out_args)
                if self.step > 0:
                    job_output_directory = self.output_directory / (self._name+'.htcondor.${job_name}.${Step}')
                else:
                    job_output_directory = self.output_directory / (self._name+'.htcondor.${job_name}.0')
                fid.write(f"\ncp {out_args} {job_output_directory}/;\n")
                #     fid.write(f"\ncp {out_args} {self.output_directory / (self._name+'.htcondor.${job_name}.${Step}')}/;\n")
                # else:
                #     fid.write(f"\ncp {out_args} {self.output_directory / (self._name+'.htcondor.${job_name}.0')}/;\n")
                fid.write('\necho "ls output_dir:";\n')
                fid.write(f'ls {job_output_directory};\n')
            fid.write('exit 0;\n')
        # Create output job directory and clean it if not empty
        for job_name in job_list:
            if self.step > 0 :
                for ss in range(self.step):
                    job_output_directory = self.output_directory / (self._name+f'.htcondor.{job_name}.{ss}')
                    if not job_output_directory.exists():
                        job_output_directory.mkdir(parents=True)
                    else:
                        list_inside_job_output_directory = list(job_output_directory.glob('*'))
                        list_log = list(job_output_directory.glob(self._name+f'.htcondor.*.*.{job_name}.{ss}.log'))
                        list_err = list(job_output_directory.glob(self._name+f'.htcondor.*.*.{job_name}.{ss}.err'))
                        list_out = list(job_output_directory.glob(self._name+f'.htcondor.*.*.{job_name}.{ss}.out'))
                        list_exception = [*list_log,*list_err,*list_out]
                        list_inside_job_output_directory = [ff for ff in list_inside_job_output_directory if ff not in list_exception]
                        if len(list_inside_job_output_directory) != 0:
                            raise FileExistsError(f"Output directory {job_output_directory} is not empty!")
                        #     for ff in list_inside_job_output_directory:
                        #         if ff.is_dir():
                        #             raise ValueError(f"Output directory {job_output_directory} is not empty!")
                        #         else:
                        #             ff.unlink()
            else:
                job_output_directory = self.output_directory / (self._name+f'.htcondor.{job_name}.0')
                if not job_output_directory.exists():
                    job_output_directory.mkdir(parents=True)
                else:
                    list_inside_job_output_directory = list(job_output_directory.glob('*'))
                    list_log = list(job_output_directory.glob(self._name+f'.htcondor.*.*.{job_name}.0.log'))
                    list_err = list(job_output_directory.glob(self._name+f'.htcondor.*.*.{job_name}.0.err'))
                    list_out = list(job_output_directory.glob(self._name+f'.htcondor.*.*.{job_name}.0.out'))
                    list_exception = [*list_log,*list_err,*list_out]
                    list_inside_job_output_directory = [ff for ff in list_inside_job_output_directory if ff not in list_exception]
                    if len(list_inside_job_output_directory) != 0:
                        raise FileExistsError(f"Output directory {job_output_directory} is not empty!")
                    #     for ff in list_inside_job_output_directory:
                    #         if ff.is_dir():
                    #             raise ValueError(f"Output directory {job_output_directory} is not empty!")
                    #         else:
                    #             ff.unlink()

        # Create main htcondor submission file
        with open(self.work_directory / f"{self._name}.htcondor.sub", 'w') as fid:
            # Set general parameters
            fid.write(f"universe           = {kwargs.pop('universe','vanilla')}\n")
            fid.write(f"executable         = {self.work_directory / (self._name+'.htcondor.sh')}\n")
            fid.write(f"output_destination = {self.output_directory / (self._name+'.htcondor.$(job_name).$(Step)')}\n")
            fid.write(f"output             = {self.output_directory / (self._name+'.htcondor.$(job_name).$(Step)') / (self._name+'.htcondor.$(ClusterId).$(ProcId).$(job_name).$(Step).out')}\n")
            fid.write(f"error              = {self.output_directory / (self._name+'.htcondor.$(job_name).$(Step)') / (self._name+'.htcondor.$(ClusterId).$(ProcId).$(job_name).$(Step).err')}\n")
            fid.write(f"log                = {self.output_directory / (self._name+'.htcondor.$(job_name).$(Step)') / (self._name+'.htcondor.$(ClusterId).$(ProcId).$(job_name).$(Step).log')}\n")
            # Set general parameters
            fid.write(f"batch_name         = {self._name}\n")
            fid.write(f"on_exit_remove     = {kwargs.pop('on_exit_remove','(ExitBySignal == False) && (ExitCode == 0)')}\n")
            fid.write(f"requirements       = {kwargs.pop('requirements','Machine =!= LastRemoteHost')}\n")
            fid.write(f"max_retries        = {kwargs.pop('max_retries',3)}\n")
            fid.write(f"max_materialize    = {kwargs.pop('max_materialize',100)}\n")
            fid.write(f"notification       = {kwargs.pop('notification','error')}\n")
            # Allowed JobFlavors: espresso, microcentury, longlunch, workday, tomorrow, testmatch, nextweek
            fid.write(f"MY.JobFlavour      = \"{kwargs.pop('JobFlavor','tomorrow')}\"\n")
            fid.write(f"MY.AccountingGroup = \"{kwargs.pop('accounting_group','group_u_BE.ABP.normal')}\"\n")
            # Set additional parameters
            for kk,vv in kwargs.items():
                fid.write(f"{kk} = {vv}\n")
            # Set input files transfer
            fid.write(f"should_transfer_files = YES\n")
            linputs = ''
            linputs += ', '.join([vv for vv in lunique_inputfiles.values()])
            if len(lmulti_inputfiles) != 0:
                linputs += ', ' if (len(linputs) != 0) else ''
                linputs += '$('+'), $('.join([f"{kk}_full" for kk in lmulti_inputfiles])+')'
            fid.write(f"transfer_input_files    = {linputs}\n")
            # Set output files transfer
            loutputs = ''
            if 'outputfiles' in self._job_list[jn0][0]:
                # TODO: fix file transfer to output directory
                # loutputs += ', '.join([vv for vv in lunique_outputfiles.values()])
                # if len(lmulti_outputfiles) != 0:
                #     loutputs += '$('+'),$('.join([kk for kk in lmulti_outputfiles])+')'
                # fid.write(f"transfer_output_files   = {loutputs}\n")
                fid.write(f"when_to_transfer_output = ON_EXIT\n")
            # Create the list of arguments and the queue
            section_arguments = "arguments = $(job_name) $(Step)"
            section_queue_name = "job_name"
            section_queue_list = ""
            if len(lmulti_inputfiles) != 0:
                section_arguments  += ' $(' + ') $('.join([f'{kk}_name' for kk in lmulti_inputfiles]) + ')'
                section_queue_name += ', ' + ', '.join([f'{kk}_full, {kk}_name' for kk in lmulti_inputfiles])
            if len(lmulti_parameters) != 0:
                section_arguments  += ' $(' + ') $('.join([kk for kk in lmulti_parameters]) + ')'
                section_queue_name += ', ' + ', '.join([kk for kk in lmulti_parameters])
            if len(lmulti_outputfiles) != 0:
                section_arguments  += ' $(' + ') $('.join([kk for kk in lmulti_outputfiles]) + ')'
                section_queue_name += ', ' + ', '.join([kk for kk in lmulti_outputfiles])
            for job_name in job_list:
                section_queue_list +=f"    {job_name}"
                for kk in lmulti_inputfiles:
                    vv = Path(self._job_list[job_name][0]['inputfiles'][kk])
                    section_queue_list +=f"    {vv.resolve()}    {vv.name}"
                for kk in lmulti_parameters:
                    section_queue_list +=f"    {self._job_list[job_name][0]['parameters'][kk]}"
                for kk in lmulti_outputfiles:
                    section_queue_list +=f"    {self._job_list[job_name][0]['outputfiles'][kk]}"
                section_queue_list +=f"\n"
            fid.write(f"{section_arguments}\n")
            fid.write(f"queue {self.step} {section_queue_name} from (\n")
            fid.write(f"{section_queue_list})\n")
        # Submit the jobs to HTCONDOR
        if auto:
            print(f"Submit: `condor_submit {self.work_directory / (self._name+'.htcondor.sub')}`")
            subprocess.check_output(['condor_submit', str(self.work_directory / (self._name+'.htcondor.sub')) ])
            print(f"Submit done.")
        else:
            print(f"please run: `condor_submit {self.work_directory / (self._name+'.htcondor.sub')}`")
        # Update the job list
        for job_name in job_list:
            self._job_list[job_name][1] = True
        self.save_job_list()

    def _submit_boinc(self, **kwargs):
        raise NotImplementedError("BOINC submission not implemented yet!")
<<<<<<< HEAD
    
    def status(self, platform='htcondor', **kwargs):
=======

    def status(self, platform='htcondor', job_list=None, **kwargs):
>>>>>>> 335abfb1
        if platform == 'htcondor':
            self._status_htcondor(**kwargs)
        elif platform == 'boinc':
            self._status_boinc(**kwargs)
        else:
            raise ValueError("Invalid platform! Use either 'htcondor' or 'boinc'!")
<<<<<<< HEAD
        
    def _status_htcondor(self, verbose=True, release_hold_jobs:bool=True, **kwargs):
=======

    def _status_htcondor(self, **kwargs):
>>>>>>> 335abfb1
        self.read_job_list()
        job_list = self._job_list.keys()
        # Check if the job list is valid
        assert any([job_name in self._job_list for job_name in job_list]), "Invalid job name!"
        # Check if submission still running
        similation_status = subprocess.run(['condor_q'], stdout=subprocess.PIPE).stdout.decode('utf-8')
        still_running = (self._name in similation_status)
        if verbose:
            print(f"Checking status of {self._name}...")
        if still_running:
            similation_status_lines = similation_status.split('\n')[3:-6]
            similation_status_lines = [line.split() for line in similation_status_lines]
            header = similation_status_lines[0]
            similation_status_lines = [line for line in similation_status_lines[1:] if self._name in line][0]
            status_htcondor = {hh:ss for hh,ss in zip(header,similation_status_lines)}
            for kk,vv in status_htcondor.items():
                status_htcondor[kk] = '0' if (vv == "_") else vv
            done = status_htcondor.pop('DONE', '0')
            run  = status_htcondor.pop('RUN',  '0')
            idle = status_htcondor.pop('IDLE', '0')
            hold = status_htcondor.pop('HOLD', '0')
            total= status_htcondor.pop('TOTAL','0')
            if verbose:
                print(f"   - {self._name} is still running (Done: {done} / Run: {run} / Idle: {idle} / Hold: {hold} / Total: {total})!\nChecking the status of the jobs...")
            if hold != 0 and release_hold_jobs:
                job_id = status_htcondor.pop('JOB_IDS').split('.')[0]
                subprocess.run(['condor_release',job_id])
                if verbose:
                    print("   - Hold jobs have been released!")
        elif verbose:
            print(f"   - {self._name} is not running!\nChecking the status of the jobs...")
        # Check the status of the jobs
        njob_finished = 0
        for job_name in job_list:
            # Check the status of the job
            job_description = self._job_list[job_name]
            # job_print_status = ''
            if job_description[1]:
                if 'outputfiles' in job_description[0]:
                    if not job_description[2]:
                        all_outputfiles_present = True
                        for ff in job_description[0]['outputfiles'].values():
                            if self.step > 0:
                                for ss in range(self.step):
                                    # TODO: Add output directory check
                                    if not (self.output_directory / (self._name+f'.htcondor.{job_name}.{ss}') / ff).exists():
                                        all_outputfiles_present = False
                            else:
                                if not (self.output_directory / (self._name+f'.htcondor.{job_name}.0') / ff).exists():
                                    all_outputfiles_present = False
                        self._job_list[job_name][2] = all_outputfiles_present
                        njob_finished += all_outputfiles_present
                    # job_status = 'not ' if not self._job_list[job_name][2] else ''
                    # job_print_status += f"   - Job {job_name} is {job_status}completed!\n"
                else:
                    all_outputfiles_present = True
                    if self.step > 0:
                        for ss in range(self.step):
                            ff = (self._name+'.htcondor.*.*.{job_name}.{ss}.out')
                            list_ff = list((self.output_directory / (self._name+f'.htcondor.{job_name}.{ss}')).glob(ff))
                            # TODO: Add output directory check
                            if len(list_ff) == 0:
                                all_outputfiles_present = False
                            elif len(list_ff) > 1:
                                raise ValueError(f"Multiple output files found for job {job_name}:\n{list_ff}")
                    else:
                        ff = (self._name+'.htcondor.*.*.{job_name}.0.out')
                        list_ff = list((self.output_directory / (self._name+f'.htcondor.{job_name}.0')).glob(ff))
                        # TODO: Add output directory check
                        if len(list_ff) == 0:
                            all_outputfiles_present = False
                        elif len(list_ff) > 1:
                            raise ValueError(f"Multiple output files found for job {job_name}:\n{list_ff}")
                    self._job_list[job_name][2] = all_outputfiles_present
                    njob_finished += all_outputfiles_present
            #         job_status = 'not ' if not self._job_list[job_name][2] else ''
            #         job_print_status += f"   - Job {job_name} is {job_status}completed!\n"
            # else:
            #     job_print_status += f"   - Job {job_name} is not submitted!\n"
        if verbose:
            # print(job_print_status)
            print(f"   - {njob_finished} jobs are finished out of {len(job_list)}!")
        self.save_job_list()

    def _status_boinc(self, **kwargs):
        raise NotImplementedError("BOINC status not implemented yet!")

    def retrieve(self, platform='htcondor', job_list=None, **kwarg):
        if platform == 'htcondor':
            return self._retrieve_htcondor(job_list, **kwarg)
        elif platform == 'boinc':
            return self._retrieve_boinc(job_list, **kwarg)
        else:
            raise ValueError("Invalid platform! Use either 'htcondor' or 'boinc'!")

    def _retrieve_htcondor(self, job_list=None, **kwarg):
        self.read_job_list()
        if job_list is None:
            job_list = self._job_list.keys()
        # Check if the job list is valid
        assert any([job_name in self._job_list for job_name in job_list]), "Invalid job name!"
        # Check if submission still running
        similation_status = subprocess.run(['condor_q'], stdout=subprocess.PIPE).stdout.decode('utf-8')
        if self._name in similation_status:
            print(f"WARNING: {self._name} is still running! Wait for the end of the simulation before retrieving the results!")
        # Retrieve the results of the jobs
        if 'outputfiles' in self._job_list[list(self._job_list.keys())[0]][0]:
            results = {kk:self._job_list[kk][0]['outputfiles'].copy() for kk in job_list if self._job_list[kk][1] and self._job_list[kk][2] and ~self._job_list[kk][3]}
            for job_name in results:
                for kk,ff in results[job_name].items():
                    if self.step > 0:
                        results[job_name][kk] = [None for _ in range(self.step)]
                        for ss in range(self.step):
                            results[job_name][kk][ss] = (self.output_directory / (self._name+f'.htcondor.{job_name}.{ss}') / ff)
                    else:
                        results[job_name][kk] = (self.output_directory / (self._name+f'.htcondor.{job_name}.0') / ff)
                self._job_list[job_name][3] = True
        else:
            results = {kk:[None for _ in range(self.step)] for kk in job_list if self._job_list[kk][1] and self._job_list[kk][2]}
            for job_name in results:
                if self.step > 0:
                    for ss in range(self.step):
                        ff = (self._name+'.htcondor.*.*.{job_name}.{ss}.out')
                        results[job_name][ss] = list((self.output_directory / (self._name+f'.htcondor.{job_name}.{ss}')).glob(ff))
                else:
                    ff = (self._name+'.htcondor.*.*.{job_name}.0.out')
                    results[job_name][0] = list((self.output_directory / (self._name+f'.htcondor.{job_name}.0')).glob(ff))
                self._job_list[job_name][3] = True
        # List missing results
        missing_results = [kk for kk in job_list if kk not in results]
        if len(missing_results) != 0:
            print(f"Missing results for the following jobs: {missing_results}")
        return results

<<<<<<< HEAD
    def set_jobs_ready_to_be_removed(self, job_list:list|None=None, **kwarg):
        self.read_job_list()
        if job_list is None:
            job_list = self._job_list.keys()
        # Check if the job list is valid
        job_list = [job_name for job_name in job_list if job_name in self._job_list]
        # Set jobs ready to be removed
        for job_name in job_list:
            self._job_list[job_name][3] = True
    
=======
>>>>>>> 335abfb1
    def _retrieve_boinc(self, job_list=None, **kwarg):
        raise NotImplementedError("BOINC retrieval not implemented yet!")

    def clean(self, platform='htcondor', job_list=None, **kwarg):
        if platform == 'htcondor':
            self._clean_htcondor(job_list, **kwarg)
        elif platform == 'boinc':
            self._clean_boinc(job_list, **kwarg)
        else:
            raise ValueError("Invalid platform! Use either 'htcondor' or 'boinc'!")

    def _clean_htcondor(self, job_list:list|None=None, force:bool=False, remove_outputs:bool=True, **kwarg):
        self.read_job_list()
        if job_list is None:
            job_list = self._job_list.keys()
        # Check if the job list is valid
        assert any([job_name in self._job_list for job_name in job_list]), "Invalid job name!"
        # Remove unfinished jobs from the list
        if not force:
            list_job_not_removed = [job_name for job_name in job_list if not self._job_list[job_name][3]]
            print(f"Warning: The following jobs will not be removed as they have not been set so: {list_job_not_removed}")
            job_list = [job_name for job_name in job_list if self._job_list[job_name][3]]
        # Remove jobs from main list and remove files
        import shutil
        for job_name in job_list:
            input_files = list(self.job_specific_input_directory.glob(self._name+f'.{job_name}.*'))
            if remove_outputs:
                output_dirs = list(self.output_directory.glob(self._name+f'.htcondor.{job_name}.*'))
                to_be_removed = [*output_dirs,*input_files]
            else:
                to_be_removed = input_files
            # Remove the files and directories
            for tbr in to_be_removed:
                if tbr.is_dir():
                    shutil.rmtree(tbr)
                else:
                    tbr.unlink()
            # Remove the job from the job list
            self._job_list.pop(job_name)
        if len(self._job_list) == 0:
            print("All jobs are already cleaned!")
        self.save_job_list()

    def _clean_boinc(self,  job_list=None, **kwarg):
        raise NotImplementedError("BOINC cleaning not implemented yet!")
    
    # TODO: Add auto delet of the jobmanager directory if empty when exiting the class
    # def __del__(self):
    #     self.read_job_list()
    #     # Remove jobmanager directory if no jobs are present
    #     if len(self._job_list) == 0:
    #         import shutil
    #         if self.metafile.exists():
    #             self.metafile.unlink()
    #         if self.job_specific_input_directory.exists():
    #             shutil.rmtree(self.job_specific_input_directory)
    #         if self.job_management_file.exists():
    #             self.job_management_file.unlink()
    #         if self.work_directory.exists():
    #             shutil.rmtree(self.work_directory)
    #         print(f"Job manager {self._name} has been deleted!")



# https://htcondor.readthedocs.io/en/latest/users-manual/submitting-a-job.html
# https://htcondor.readthedocs.io/en/latest/users-manual/file-transfer.html
# https://htcondor.readthedocs.io/en/latest/
# https://htcondor.readthedocs.io/en/latest/man-pages/condor_submit.html


# def main(job_class_name, job_class_script, **arg):
#         from importlib import import_module
#         import time
#         start_time = time.time()
#         import xdeps as xd
#         import xfields as xf
#         if 'xcoll' in sys.modules:
#             import xcoll as xc
#         job_class = import_module(job_class_script, package=job_class_name)
#         job_class.run(**arg)
#         print(f"Total calculation time {time.time()-start_time:.2f}s")

# if __name__ == '__main__':
#     print("Test:")
#     print(f"{DAJob.__name__=}")
#     print(f"{os.path.abspath(sys.modules[DAJob.__module__].__file__)=}")
#     print(f"{xt.Line.__name__=}")
#     print(f"{os.path.abspath(sys.modules[xt.Line.__module__].__file__)=}")
#     print(f"{str(Path(xt.__file__).parent)=}")
#     print("end")

#     # # Executable for the job class
#     # main(sys.argv[1], # job_class_name 
#     #      sys.argv[2], # job_class_script
#     #      **dict(arg.split('=') for arg in sys.argv[3:]) # job arguments
#     #      )<|MERGE_RESOLUTION|>--- conflicted
+++ resolved
@@ -558,26 +558,16 @@
 
     def _submit_boinc(self, **kwargs):
         raise NotImplementedError("BOINC submission not implemented yet!")
-<<<<<<< HEAD
     
     def status(self, platform='htcondor', **kwargs):
-=======
-
-    def status(self, platform='htcondor', job_list=None, **kwargs):
->>>>>>> 335abfb1
         if platform == 'htcondor':
             self._status_htcondor(**kwargs)
         elif platform == 'boinc':
             self._status_boinc(**kwargs)
         else:
             raise ValueError("Invalid platform! Use either 'htcondor' or 'boinc'!")
-<<<<<<< HEAD
         
     def _status_htcondor(self, verbose=True, release_hold_jobs:bool=True, **kwargs):
-=======
-
-    def _status_htcondor(self, **kwargs):
->>>>>>> 335abfb1
         self.read_job_list()
         job_list = self._job_list.keys()
         # Check if the job list is valid
@@ -712,7 +702,6 @@
             print(f"Missing results for the following jobs: {missing_results}")
         return results
 
-<<<<<<< HEAD
     def set_jobs_ready_to_be_removed(self, job_list:list|None=None, **kwarg):
         self.read_job_list()
         if job_list is None:
@@ -723,8 +712,6 @@
         for job_name in job_list:
             self._job_list[job_name][3] = True
     
-=======
->>>>>>> 335abfb1
     def _retrieve_boinc(self, job_list=None, **kwarg):
         raise NotImplementedError("BOINC retrieval not implemented yet!")
 
